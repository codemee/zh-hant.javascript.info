--- conflicted
+++ resolved
@@ -149,11 +149,7 @@
 The server can inspect the `Origin` and, if it agrees to accept such a request, adds a special header `Access-Control-Allow-Origin` to the response. That header should contain the allowed origin (in our case `https://javascript.info`), or a star `*`. Then the response is successful, otherwise an error.
 
 The browser plays the role of a trusted mediator here:
-<<<<<<< HEAD
-1. It ensures that the corrent `Origin` is sent with a cross-origin request.
-=======
 1. It ensures that the correct `Origin` is sent with a cross-origin request.
->>>>>>> 650e7881
 2. It checks for permitting `Access-Control-Allow-Origin` in the response, if it exists, then JavaScript is allowed to access the response, otherwise it fails with an error.
 
 ![](xhr-another-domain.svg)
@@ -345,11 +341,7 @@
 Access-Control-Allow-Credentials: true
 ```
 
-<<<<<<< HEAD
-Please note: `Access-Control-Allow-Origin` is prohibited from using a star `*` for requests with credentials. Like shown above, there must be exactly the origin there. That's an additional safety measure, to ensure that the server really knows who it trusts to make such requests.
-=======
 Please note: `Access-Control-Allow-Origin` is prohibited from using a star `*` for requests with credentials. Like shown above, it must provide the exact origin there. That's an additional safety measure, to ensure that the server really knows who it trusts to make such requests.
->>>>>>> 650e7881
 
 ## Summary
 
