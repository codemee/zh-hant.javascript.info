# 建構子，"new" 運算子

普通的 `{...}` 語法可以建立一個物件，但通常我們需要建立許多類似的物件，像是多個使用者或選單物品等等。

這可以使用建構子函式和 `"new"` 運算子來完成。

## 建構子函式

建構子函式技術上是一般的函式，不過有兩個慣例：

1. 使用首個字母大寫來命名。
2. 應該只使用 `"new"` 運算子來執行。

舉個例：

```js run
function User(name) {
  this.name = name;
  this.isAdmin = false;
}

*!*
let user = new User("Jack");
*/!*

alert(user.name); // Jack
alert(user.isAdmin); // false
```

<<<<<<< HEAD
當函式使用 `new` 被執行時，它會依照以下步驟：
=======
When a function is executed with `new`, it does the following steps:
>>>>>>> 650e7881

1. 新的空物件被建立並指定到 `this`。
2. 函式本體被執行，通常它修改了 `this`，對它加上新的屬性。
3. `this` 的值被回傳。

換句話說，`new User(...)` 做了像這樣的事情：

```js
function User(name) {
*!*
  // this = {}; （隱性地）
*/!*

  // 加入屬性到 this 中
  this.name = name;
  this.isAdmin = false;

*!*
  // return this; （隱性地）
*/!*
}
```

<<<<<<< HEAD
所以 `let user = new User("Jack")` 給了像這樣的結果：
=======
So `let user = new User("Jack")` gives the same result as:
>>>>>>> 650e7881

```js
let user = {
  name: "Jack",
  isAdmin: false
};
```

現在若我們想要建立其它 users，可以呼叫 `new User("Ann")`、`new User("Alice")` 等等，會比每次都用字面值還要簡短，且更為易讀。

這也是建構子主要的用途 -- 實作可重複使用的建立物件程式碼。

再注意一下 -- 技術上，任何函式都可以作為建構子被使用。也就是：任何函式都可以使用 `new` 來運行，且它會執行上述的演算法。而 "首個字母大寫" 是個共識，來更清楚地表示該函式要使用 `new` 來運行。

````smart header="new function() { ... }"
若我們有許多行關於建立單一個複雜物件的程式碼，我們可以包裝它們在建構子函式內，像這樣：

```js
let user = new function() {
  this.name = "John";
  this.isAdmin = false;

  // ...其它建立 user 的程式碼
  // 也許有複雜的邏輯跟述語
  // 或是區域變數等
};
```

該建構子不能被再次呼叫，因為它還沒存在任何地方，就只是被建立並呼叫了而已。所以這個技巧主要用於封裝程式碼以建構單一物件，未來不會重複使用。
````

## 建構子模式測試：new.target

```smart header="進階議題"
這個部分的語法很少被使用，除非你想知道所有東西，不然可以省略這部分。
```

在函式中，我們可以使用一個特殊的 `new.target` 屬性，來確認它是否經由 `new` 被呼叫。

對於常規呼叫而言它會是空的，而若使用 `new` 呼叫則會相等於該函式：

```js run
function User() {
  alert(new.target);
}

// 沒使用 "new"：
*!*
User(); // undefined
*/!*

// 使用 "new":
*!*
new User(); // function User { ... }
*/!*
```

這可以在函式內部使用，來知道是透過 `new`（"在建構子模式"）呼叫的，還是沒有（"在常規模式"）。

我們也可以讓 `new` 與常規呼叫做一樣的事，像這樣：

```js run
function User(name) {
  if (!new.target) { // 若不是透過 new 執行
    return new User(name); // ...那就來用 new 吧
  }

  this.name = name;
}

let john = User("John"); // 重新導向呼叫 new User
alert(john.name); // John
```

這個做法有時會在函式庫中被使用，來使得語法更為彈性，所以人們不論是否透過 `new` 來呼叫函式都可以運作。

到處這麼做也許不是件好事，因為省略 `new` 會使得發生了什麼事變得更不明顯一些，用了 `new` 可以讓我們知道有新物件被建立了。

## 由建構子回傳

通常，建構子不會有 `return` 述語。它們的任務是將所有需要的東西寫入 `this`，並自動變成結果。

但若有 `return` 述語，規則就很簡單了：

<<<<<<< HEAD
- 若 `return` 的是物件，則該物件會被回傳而非 `this`。
- 若 `return` 的是原生類型，就會被忽略。
=======
- If `return` is called with an object, then the object is returned instead of `this`.
- If `return` is called with a primitive, it's ignored.
>>>>>>> 650e7881

換句話說，`return` 的若是物件，則回傳它，其它情況下回傳的是 `this`。

舉個例，這邊的 `return` 回傳一個物件覆蓋了 `this`：

```js run
function BigUser() {

  this.name = "John";

<<<<<<< HEAD
  return { name: "Godzilla" };  // <-- 回傳這個物件
}

alert( new BigUser().name );  // Godzilla，得到那個物件
=======
  return { name: "Godzilla" };  // <-- returns this object
}

alert( new BigUser().name );  // Godzilla, got that object
>>>>>>> 650e7881
```

這邊有個 `return` 空白的例子（或者我們可以放個原生類型在後面，也沒差）：

```js run
function SmallUser() {

  this.name = "John";

<<<<<<< HEAD
  return; // <-- 回傳 this
=======
  return; // <-- returns this
>>>>>>> 650e7881
}

alert( new SmallUser().name );  // John
```

通常建構子不會有 `return` 述語，這邊我們提到回傳物件的這個特殊行為主要是為了完整性而言。

````smart header="省略括號"
順帶一提，若沒有引數的話，我們可以在 `new` 之後省略括號：

```js
let user = new User; // <-- 沒有括號
// 跟這一樣
let user = new User();
```

這樣省略括號不被認為是一種 "良好風格"，但規格准許這種語法。
````

## 建構子中的方法

使用建構子函式來建立物件可以給予很多的彈性，建構子函式可帶參數來定義如何建構物件，且要放些什麼在裡面。

當然，我們不只可以將屬性加到 `this`，也可以加入方法。

舉個例，底下的 `new User(name)` 用給予的 `name` 和 `sayHi` 方法來建立一個物件：

```js run
function User(name) {
  this.name = name;

  this.sayHi = function() {
    alert( "My name is: " + this.name );
  };
}

*!*
let john = new User("John");

john.sayHi(); // My name is: John
*/!*

/*
john = {
   name: "John",
   sayHi: function() { ... }
}
*/
```

要建立複雜的物件，有個更進階的語法，[類別（classes）](info:classes)，我們晚點會提到。

## 總結

- 建構子函式，或簡稱建構子，是常規函式，但有個共識是使用首個字母大寫來命名。
- 建構子函式只應該被 `new` 所呼叫，這種呼叫意味著一開始建立一個空的 `this`，並在最後回傳填好資料的物件。

我們可以使用建構子函式來產生多個相似的物件。

JavaScript 對於許多語言內建的物件都有提供建構子函式：像是 `Date` 之於日期、`Set` 之於集合和其它我們預計會學習到的東西。

```smart header="物件，我們會再回來！"
這章我們只介紹關於物件與建構子的基礎。它們對於接下來的章節要學習的，更多關於資料類型與函式等內容來說很重要。

在我們學完那些東西，我們會回到物件並在章節 <info:prototypes> 和 <info:classes> 更深入地介紹它們。
```
<|MERGE_RESOLUTION|>--- conflicted
+++ resolved
@@ -27,11 +27,7 @@
 alert(user.isAdmin); // false
 ```
 
-<<<<<<< HEAD
 當函式使用 `new` 被執行時，它會依照以下步驟：
-=======
-When a function is executed with `new`, it does the following steps:
->>>>>>> 650e7881
 
 1. 新的空物件被建立並指定到 `this`。
 2. 函式本體被執行，通常它修改了 `this`，對它加上新的屬性。
@@ -55,11 +51,7 @@
 }
 ```
 
-<<<<<<< HEAD
-所以 `let user = new User("Jack")` 給了像這樣的結果：
-=======
-So `let user = new User("Jack")` gives the same result as:
->>>>>>> 650e7881
+所以 `let user = new User("Jack")` 給了同樣的結果：
 
 ```js
 let user = {
@@ -144,13 +136,8 @@
 
 但若有 `return` 述語，規則就很簡單了：
 
-<<<<<<< HEAD
 - 若 `return` 的是物件，則該物件會被回傳而非 `this`。
 - 若 `return` 的是原生類型，就會被忽略。
-=======
-- If `return` is called with an object, then the object is returned instead of `this`.
-- If `return` is called with a primitive, it's ignored.
->>>>>>> 650e7881
 
 換句話說，`return` 的若是物件，則回傳它，其它情況下回傳的是 `this`。
 
@@ -161,17 +148,10 @@
 
   this.name = "John";
 
-<<<<<<< HEAD
   return { name: "Godzilla" };  // <-- 回傳這個物件
 }
 
 alert( new BigUser().name );  // Godzilla，得到那個物件
-=======
-  return { name: "Godzilla" };  // <-- returns this object
-}
-
-alert( new BigUser().name );  // Godzilla, got that object
->>>>>>> 650e7881
 ```
 
 這邊有個 `return` 空白的例子（或者我們可以放個原生類型在後面，也沒差）：
@@ -181,11 +161,7 @@
 
   this.name = "John";
 
-<<<<<<< HEAD
   return; // <-- 回傳 this
-=======
-  return; // <-- returns this
->>>>>>> 650e7881
 }
 
 alert( new SmallUser().name );  // John
