--- conflicted
+++ resolved
@@ -45,43 +45,27 @@
 `"default"`
 : 發生於極少情況下，當 "不確定" 運算子會預期是什麼類型時。
 
-<<<<<<< HEAD
-    舉個例，二元加法 `+` 可以同時運作在字串（串接）和數值（相加）上，所以字串與數值兩者皆可使用。或當物件使用 `==` 比較字串、數值或符號時，哪種轉換會進行也很不清楚。
+    舉個例，二元加法 `+` 可以同時運作在字串（串接）和數值（相加）上，所以字串與數值兩者皆可使用。因此若二元加法以物件作為引數時，它會使用 `"default"` 提示來轉換。
+
+    同樣地，若物件使用 `==` 比較字串、數值或符號時，哪種轉換會進行也很不清楚，所以會使用 `"default"` 提示。
 
     ```js
-    // 二元加法
-    let total = car1 + car2;
-=======
-    For instance, binary plus `+` can work both with strings (concatenates them) and numbers (adds them), so both strings and numbers would do. So if the a binary plus gets an object as an argument, it uses the `"default"` hint to convert it.
-
-    Also, if an object is compared using `==` with a string, number or a symbol, it's also unclear which conversion should be done, so the `"default"` hint is used.
-
-    ```js
-    // binary plus uses the "default" hint
+    // 使用 "default" 提示的二元加法
     let total = obj1 + obj2;
->>>>>>> b43e9543
-
-    // obj == number uses the "default" hint
+
+    // obj == number 使用 "default" 提示
     if (user == 1) { ... };
     ```
 
-<<<<<<< HEAD
-    大於/小於 運算子 `<>` 一樣可以同時作用於字串和數值上。但它使用 "number" 提示而非 "default"，這是因為歷史因素。
-
-    實際上，除了某種物件（`Date` 物件，我們晚點會學到），所有內建物件都實作了和 `"number"` 一樣的 `"default"` 轉換，且我們或許也該這樣做。
-
-請注意 -- 只有三種提示，就那麼簡單，不存在 "布林" 提示（所有物件在布林上下文中都是 `true`）等其它的。且若我們對 `"default"` 和 `"number"` 一視同仁，如同大多內建物件那樣，那將只有兩種轉換了。
-=======
-    The greater and less comparison operators, such as `<` `>`, can work with both strings and numbers too. Still, they use the `"number"` hint, not `"default"`. That's for historical reasons.
-
-    In practice though, we don't need to remember these peculiar details, because all built-in objects except for one case (`Date` object, we'll learn it later) implement `"default"` conversion the same way as `"number"`. And we can do the same.
+    大於/小於 運算子 `<>` 一樣可以同時作用於字串和數值上。但它仍使用 "number" 提示而非 "default"，這是因為歷史因素。
+
+    實際上，我們不需要記住這些罕見的細節，因為除了某種例外（`Date` 物件，我們晚點會學到），所有內建物件都實作了和 `"number"` 一樣的 `"default"` 轉換，所以可以同樣方式運作。
 
 ```smart header="No `\"boolean\"` hint"
-Please note -- there are only three hints. It's that simple.
-
-There is no "boolean" hint (all objects are `true` in boolean context) or anything else. And if we treat `"default"` and `"number"` the same, like most built-ins do, then there are only two conversions.
-```
->>>>>>> b43e9543
+請注意 -- 只有三種提示，就那麼簡單。
+
+不存在 "布林" 提示（所有物件在布林上下文中都是 `true`）等等其它的轉換。且若我們將 `"default"` 和 `"number"` 一視同仁，如同大多內建物件那樣，那將只有兩種轉換了。
+```
 
 **要做轉換時，JavaScript 試著找尋並呼叫三種物件方法：**
 
@@ -132,17 +116,14 @@
 - 對於 "string" 提示，`toString -> valueOf`。
 - 否則，`valueOf -> toString`。
 
-<<<<<<< HEAD
-舉個例，這個 `user` 採用 `toString` 與 `valueOf` 做了如同前述的事情：
-=======
-These methods must return a primitive value. If `toString` or `valueOf` returns an object, then it's ignored (same as if there were no method).
-
-By default, a plain object has following `toString` and `valueOf` methods:
-
-- The `toString` method returns a string `"[object Object]"`.
-- The `valueOf` method returns an object itself.
-
-Here's the demo:
+這些方法必須回傳一個原生值，若 `toString` 或 `valueOf` 回傳一個物件，則它將被忽略（視同根本不存在這個方法）。
+
+每個物件會有下列預設的 `toString` 與 `valueOf` 方法：
+
+- `toString` 方法回傳一個字串 `"[object Object]"`。
+- `valueOf` 方法回傳物件自身。
+
+在此演示一下：
 
 ```js run
 let user = {name: "John"};
@@ -151,14 +132,13 @@
 alert(user.valueOf() === user); // true
 ```
 
-So if we try to use an object as a string, like in an `alert` or so, then by default we see `[object Object]`.
-
-And the default `valueOf` is mentioned here only for the sake of completeness, to avoid any confusion. As you can see, it returns the object itself, and so is ignored. Don't ask me why, that's for historical reasons. So we can assume it doesn't exist.
-
-Let's implement these methods.
-
-For instance, here `user` does the same as above using a combination of `toString` and `valueOf` instead of `Symbol.toPrimitive`:
->>>>>>> b43e9543
+所以若我們試圖將某個物件作為字串使用，像是用於 `alert` 等其它地方，那我們預設將看到 `[object Object]`。
+
+為了避免搞混，而在這邊提到預設的 `valueOf` 只是為了完整性考量。如同你所見，它回傳了該物件本身從而被忽略了。別問我為什麼，那是歷史因素。所以我們可以假設它根本不存在。
+
+來實作這些方法吧。
+
+舉個例，這個 `user` 使用 `toString` 和 `valueOf` 的組合做了如同上述的事，而不是用 `Symbol.toPrimitive`：
 
 ```js run
 let user = {
@@ -205,11 +185,7 @@
 
 要理解關於原生類型轉換方法，有件很重要的事就是它們不需要回傳 "被提示" 的原生類型。
 
-<<<<<<< HEAD
 沒有限制 `toString()` 是否一定就得回傳一個字串，或 `Symbol.toPrimitive` 方法是否得對 "number" 提示回傳一個數值。
-=======
-There is no control whether `toString` returns exactly a string, or whether `Symbol.toPrimitive` method returns a number for a hint `"number"`.
->>>>>>> b43e9543
 
 唯一強制的事情是：這些方法必須回傳原生類型，而非物件。
 
@@ -219,62 +195,31 @@
 相對地，`Symbol.toPrimitive` *必須* 回傳一個原生類型，否則就會產生錯誤。
 ```
 
-<<<<<<< HEAD
-## 進一步的操作
-
-一個發起轉換的運算獲得了原生類型，然後繼續運作，並在需要時再套用進一步的轉換。
-=======
-## Further conversions
-
-As we know already, many operators and functions perform type conversions, e.g. multiplication `*` converts operatnds to numbers.
-
-If we pass an object as an argument, then there are two stages:
-1. The object is converted to a primitive (using the rules described above).
-2. If the resulting primitive isn't of the right type, it's converted.
->>>>>>> b43e9543
+## 進一步的轉換
+
+如同我們所知的，許多運算子與函式都會做類型轉換，像是：乘法 `*` 會轉換運算元為數值。
+
+若我們傳入一個物件作為引數，那將會進行兩個步驟：
+1. 物件被轉為原生值（使用上述的規則）。
+2. 若轉完的原生值並非正確類型，就再進行轉換。
 
 舉個例：
 
-<<<<<<< HEAD
-- 數學運算，除了二元加法以外，將會轉換該原生類型為數值：
-
-    ```js run
-    let obj = {
-      // 在少了其他方法的情況下，toString 處理所有的轉換
-      toString() {
-        return "2";
-      }
-    };
-
-    alert(obj * 2); // 4，物件被轉為原生類型 "2"，然後乘法會讓它再變成一個數值
-    ```
-
-- 二元加法在同樣情境時會連接字串：
-    ```js run
-    let obj = {
-      toString() {
-        return "2";
-      }
-    };
-
-    alert(obj + 2); // 22（轉換成原生類型會回傳一個字串 => 串接）
-    ```
-=======
 ```js run
 let obj = {
-  // toString handles all conversions in the absence of other methods
+  // 在少了其他方法的情況下，toString 處理所有的轉換
   toString() {
     return "2";
   }
 };
 
-alert(obj * 2); // 4, object converted to primitive "2", then multiplication made it a number
-```
-
-1. The multiplication `obj * 2` first converts the object to primitive (that's a string `"2"`).
-2. Then `"2" * 2` becomes `2 * 2` (the string is converted to number).
-
-Binary plus will concatenate strings in the same situation, as it gladly accepts a string:
+alert(obj * 2); // 4，物件被轉為原生類型 "2"，然後乘法會讓它再變成一個數值
+```
+
+1. `obj * 2` 的乘法運算會先轉換該物件為原生值（也就是變成一個字串 `"2"`）。
+2. 然後 `"2" * 2` 會變成 `2 * 2`（字串被轉換為數值）。
+
+二元加法在同樣情境時會連接字串，並欣然接受轉完的字串：
 
 ```js run
 let obj = {
@@ -283,9 +228,8 @@
   }
 };
 
-alert(obj + 2); // 22 ("2" + 2), conversion to primitive returned a string => concatenation
-```
->>>>>>> b43e9543
+alert(obj + 2); // 22（"2" + 2），轉換為原生值時回傳一個字串 => 串接
+```
 
 ## 總結
 
