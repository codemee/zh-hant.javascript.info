# 物件（Objects）

如我們從 <info:types> 所知，JavaScript 內有七種資料類型。其中六種被稱為 "原生類型（primitive）"，因為它們的值只包含了單一種東西（是個字串或數值或什麼的）。

相對的，物件被用來儲存使用鍵配對的多種資料群集與更為複雜的實體。在 JavaScript，物件幾乎滲入該語言的各個方面，所以我們必須在更深入其它主題前先理解物件。

物件可以經由花括號 `{…}` 與一些可選的 *屬性（properties）* 來建立。一個屬性也是一組 "鍵（key）：值（value）" 配對，其中 `key` 是一串字串（也被稱為 "屬性名稱（property name）"），而 `value` 可以是任何東西。

我們可以把物件想成一個存放簽名檔案的櫃子，每段資料經由鍵存放於對應的檔案中，要透過檔案的名稱尋找檔案或 增加/移除 檔案都很容易。

![](object.svg)

一個空物件（"空櫃子"）可以使用兩種語法的其中一種來建立：

```js
let user = new Object(); // "物件建構子（object constructor）" 語法
let user = {};  // "物件字面值（object literal）" 語法
```

![](object-user-empty.svg)

通常會使用花括號 `{...}`，這種宣告被稱為 *物件字面值（object literal）*。

## 文字與屬性

我們可以以 "鍵：值" 的方式立刻放入某些屬性到 `{...}` 內：

```js
let user = {     // 一個物件
  name: "John",  // 經由 "name" 鍵，存放值 "John"
  age: 30        // 經由 "age" ，存放值 30
};
```

屬性有一個鍵（也被稱為 "名稱（name）" 或 "識別符（identifier）"）於分號 `":"` 之前，並在其右側有著它的值。

在 `user` 物件中，有兩個屬性：

1. 第一個屬性有著名稱 `"name"` 與值 `"John"`。
2. 第二個有著名稱 `"age"` 與值 `30`。

產生的 `user` 物件可以被想成一個櫃子有著兩份被標為 "name" 與 "age" 的簽名檔案。

![user object](object-user.svg)

我們可以在任意時間增加、移除或讀取檔案。

屬性值可以使用點號（dot notation）來存取：

```js
// 獲得物件的屬性值：
alert( user.name ); // John
alert( user.age ); // 30
```

值可以是任意類型，來加一個布林看看：

```js
user.isAdmin = true;
```

![user object 2](object-user-isadmin.svg)

要移除一個屬性，我們可以用 `delete` 運算子：

```js
delete user.age;
```

![user object 3](object-user-delete.svg)

我們也可以用多重詞彙作為屬性名稱，但它們必須置於引號內：

```js
let user = {
  name: "John",
  age: 30,
  "likes birds": true  // 多重詞彙屬性名稱必須置於引號內
};
```

![](object-user-props.svg)


列表中的最後一個屬性可以用逗號結尾：

```js
let user = {
  name: "John",
  age: 30*!*,*/!*
}
```

這被稱為 "尾部逗號（trailing comma）" 或 "懸掛逗號（hanging comma）"，可以使得 增加/移除/移動 屬性更為簡單，因為每一行都很相似。

## 方括號

對於多重詞彙屬性，無法使用句點來存取：

```js run
// 這樣會語法錯誤
user.likes birds = true
```

這是因為句點需要鍵是個有效的變數識別符，也就是：沒有空格和其它某些限制。

作為替代，"方括號" 可用在任意字串上：

```js run
let user = {};

// set
user["likes birds"] = true;

// get
alert(user["likes birds"]); // true

// delete
delete user["likes birds"];
```

至此所有東西都沒問題了，請注意括號內的字串要置於引號內（哪種引號都可以）。

方括號也提供能以表達式的結果來獲取屬性名稱的方法 -- 相對於文字字串 -- 像是下面這樣由變數獲取：

```js
let key = "likes birds";

// 和 user["likes birds"] = true; 相同
user[key] = true;
```

在這裡，變數 `key` 可於執行期間被計算出來，或者經由使用者輸入得知。然後我們再使用它來存取屬性，這給了我們很大的彈性。

舉個例：

```js run
let user = {
  name: "John",
  age: 30
};

let key = prompt("What do you want to know about the user?", "name");

// 經由變數存取
alert( user[key] ); // John （若輸入 "name"）
```

點號則不能用類似的方式：

```js run
let user = {
  name: "John",
  age: 30
};

let key = "name";
alert( user.key ) // undefined
```

### 計算屬性（Computed properties）

我們可以在物件字面值使用方括號，這被稱為 *計算屬性（computed properties）*。

舉個例：

```js run
let fruit = prompt("Which fruit to buy?", "apple");

let bag = {
*!*
  [fruit]: 5, // 屬性的名稱由變數 fruit 而來
*/!*
};

alert( bag.apple ); // 5，若 fruit="apple"
```

計算屬性的含義很簡單：`[fruit]` 代表著屬性名稱是由 `fruit` 而來。

所以，若訪問者輸入 `"apple"`，則 `bag` 就會變成 `{apple: 5}`。

實際上，這麼做也一樣：

```js run
let fruit = prompt("Which fruit to buy?", "apple");
let bag = {};

// 屬性名稱由 fruit 變數而來
bag[fruit] = 5;
```

...但看起來更讚。

我們可以在方括號內使用較為複雜的表達式：

```js
let fruit = 'apple';
let bag = {
  [fruit + 'Computers']: 5 // bag.appleComputers = 5
};
```

方括號比點號更為強大，它允許任意屬性名稱和變數，但寫起來也較累贅。

所以大多時候，當屬性名稱已知且單純時，用句點就好，而若我們需要某些較複雜的東西時，再轉用方括號即可。

````smart header="保留字可被允許用於屬性名稱"
變數不能使用語言保留字作為名稱，像是 "for"、"let"、"return" 等等。

但對於物件屬性而言，沒有這樣的限制，所有名稱都可以：

```js run
let obj = {
  for: 1,
  let: 2,
  return: 3
};

alert( obj.for + obj.let + obj.return );  // 6
```

基本上，任何名稱都是允許的，但只有一個特例：`__proto__`，這是因為歷史因素而被特別對待。舉個例，我們不能將它設為非物件的值：

```js run
let obj = {};
obj.__proto__ = 5;
alert(obj.__proto__); // [object Object]，與預期的不同
```

如同我們由程式碼看到的，對其指定原生值 `5` 被忽略了。

若我們試圖在物件儲存任意鍵值配對，並允許訪問者指定其鍵，將會變成錯誤甚至漏洞的來源。

在這個例子中，訪問者想選擇 `__proto__` 作為鍵，但指定的邏輯就會失效（如上所顯示）。

有個辦法可以使物件視 `__proto__` 為一般的屬性，這我們晚點會提到，但首先我們需要知道更多關於物件的內容。

也存在另一種資料結構 [Map](info:map-set)，我們將於章節 <info:map-set> 中學到，能夠支援任意的鍵。
````

## 屬性值簡寫

在真正寫程式時我們常使用現存的變數作為屬性名稱的值。

舉個例：

```js run
function makeUser(name, age) {
  return {
    name: name,
    age: age
    // ...其它屬性
  };
}

let user = makeUser("John", 30);
alert(user.name); // John
```

上面的例子中，屬性和變數有著一樣的名稱。這種從變數建立屬性的使用情境非常常見，因此有個特別的 *屬性值簡寫* 讓它更簡短。

我們可以只用 `name` 而非 `name:name`，像這樣：

```js
function makeUser(name, age) {
*!*
  return {
    name, // 和 name: name 相同
    age   // 和 age: age 相同
    // ...
  };
*/!*
}
```

我們可以在同一個物件內同時使用常規屬性和簡寫：

```js
let user = {
  name,  // 和 name:name 相同
  age: 30
};
```

## 存在性確認

有個值得注意的物件功能是我們可以存取任意屬性，就算屬性不存在也不會有任何錯誤！存取一個不存在的屬性只會回傳 `undefined`，這提供了一個非常常見的方式來檢測屬性是否存在 -- 取得它並跟 undefined 做比較：

```js run
let user = {};

alert( user.noSuchProperty === undefined ); // true 代表 "沒有這個屬性"
```

同樣還有一個特殊的運算子 `"in"` 用來確認屬性是否存在。

語法是：

```js
"key" in object
```

舉個例：

```js run
let user = { name: "John", age: 30 };

alert( "age" in user ); // true，user.age 存在
alert( "blabla" in user ); // false，user.blabla 不存在
```

請注意 `in` 的左側必須要是個 *屬性名稱*，通常是個置於引號內的字串。

若我們忽略引號，代表將使用某個變數包含的實際名稱來測試。舉個例：

```js run
let user = { age: 30 };

let key = "age";
alert( *!*key*/!* in user ); // true，名稱由 key 而來，並檢查該屬性
```

````smart header="對儲存 `undefined` 的屬性使用 \"in\""
通常，使用嚴格比較 `"=== undefined"` 來確認屬性是否存在是沒問題的，然而有個特殊情況這麼做會失敗，但 `"in"` 能正確運作。

就是當物件屬性存在，卻儲存著 `undefined` 時：

```js run
let obj = {
  test: undefined
};

alert( obj.test ); // 這是 undefined，所以屬性不存在？

alert( "test" in obj ); // true，該屬性存在！
```

在上面的程式碼中，屬性 `obj.test` 技術上來說是存在的，所以 `in` 運算子運作正確。

類似的情況非常少發生，因為 `undefined` 通常不會被指定，我們對於 "未知" 或 "空白" 的值大多會使用 `null`，所以 `in` 運算子可以算是程式碼的過客。
````

## "for..in" 迴圈

要走遍物件的所有鍵，有個特殊的迴圈型式可用： `for..in`。這是完全不同於我們曾經讀過的 `for(;;)` 的構造。

語法：

```js
for (key in object) {
  // 對每個物件中的 key 屬性執行程式碼本體
}
```

舉個例，來輸出 `user` 的所有屬性：

```js run
let user = {
  name: "John",
  age: 30,
  isAdmin: true
};

for (let key in user) {
  // keys
  alert( key );  // name, age, isAdmin
  // values for the keys
  alert( user[key] ); // John, 30, true
}
```

要注意所有 "for" 構造皆允許我們在迴圈內部宣告迴圈變數，像是這裡的 `let key`。

同樣地，我們這裡可以使用另一個變數名稱而不用 `key`。例如，`"for (let prop in obj)"` 也很廣泛地使用。

### 像物件一樣排序

物件是否有序？換句話說，若我們巡迴物件，是否所有屬性都能同樣以當初加入的順序取得呢？我們能依賴這性質嗎？

簡短的答案是："特異的順序"：整數屬性為排序過的，其它則按照加入時的順序，細節在底下。

讓我們來考慮某個含有電話國碼的物件作為例子：

```js run
let codes = {
  "49": "Germany",
  "41": "Switzerland",
  "44": "Great Britain",
  // ..,
  "1": "USA"
};

*!*
for (let code in codes) {
  alert(code); // 1, 41, 44, 49
}
*/!*
```

此物件被用來建議一個選項清單給使用者，假若我們正在建立以德國用戶為主的網站，那我們也許想要 `49` 為清單第一個選項。

但若我們執行程式，我們會看到完全不同的情景：

- USA (1) 最先出現。
- 然後是 Switzerland (41) 和其它等等。

因為電話國碼是整數，它們將會以升序出現。所以我們看到 `1, 41, 44, 49`。

````smart header="整數屬性？那是什麼？"
這邊的 "整數屬性" 詞彙代表著某種字串，可以在不被變更的情況下轉換為整數。

所以，"49" 是整數屬性名稱，因為當它被轉成整數值再轉回來時，依然保持一樣。但 "+49" 和 "1.2" 就不行：

```js run
// Math.trunc 是用來移除小數點部份的內建函式
alert( String(Math.trunc(Number("49"))) ); // "49"，一樣，是整數屬性
alert( String(Math.trunc(Number("+49"))) ); // "49"，跟 "+49" 不一樣 ⇒  非整數屬性
alert( String(Math.trunc(Number("1.2"))) ); // "1"，跟 "1.2" 不一樣 ⇒ 非整數屬性
```
````

...另一方面，若鍵並非整數，則它們會以加入時的順序被列出，舉個例：

```js run
let user = {
  name: "John",
  surname: "Smith"
};
user.age = 25; // 多加一個

*!*
// 非整數屬性為以加入時的順序被列出
*/!*
for (let prop in user) {
  alert( prop ); // name, surname, age
}
```

所以，要修正電話國碼的問題，我們可以經由讓國碼變為非整數來 "作弊"，在每個國碼之前加上一個正號 `"+"` 即可。

像這樣：

```js run
let codes = {
  "+49": "Germany",
  "+41": "Switzerland",
  "+44": "Great Britain",
  // ..,
  "+1": "USA"
};

for (let code in codes) {
  alert( +code ); // 49, 41, 44, 1
}
```

現在它們會如預期般的運作了。

## 依照參考複製（Copying by reference）

物件與原生類型之間有個本質上的差異，就是物件是 "依照參考（by reference）" 被儲存和複製。

原生值如：字串、數值、布林 -- 都是 "以完整的值" 被 指定/複製 的。

舉個例：

```js
let message = "Hello!";
let phrase = message;
```

結果是我們得到兩個完全獨立的變數，每個都存著字串 `"Hello!"`。

![](variable-copy-value.svg)

物件與這不同。

**變數儲存的不只物件本身，還有它的 "記憶體位址（address in memory）"，換句話說就是對於它的 "參考（reference）"**

這是關於物件的圖：

```js
let user = {
  name: "John"
};
```

![](variable-contains-reference.svg)

這在裡，物件被儲存在記憶體某處，且變數 `user` 擁有一個對於它的 "參考"。

**當物件的變數被複製時 -- 只有參考被複製了，但物件並沒有被複製。**

若我們想像物件為一個櫃子，則變數就是它的鑰匙。複製變數時重鑄了另一把鑰匙，但並不是櫃子本身。

舉個例：

```js no-beautify
let user = { name: "John" };

let admin = user; // 複製參考
```

現在我們有兩個變數，每個都參考至同樣的物件：

![](variable-copy-reference.svg)

我們可以使用任意變數來存取櫃子並修改其內容：

```js run
let user = { name: 'John' };

let admin = user;

*!*
admin.name = 'Pete'; // 經由 "admin" 參考來更改
*/!*

alert(*!*user.name*/!*); // 'Pete'，從 "user" 的參考可以看到變動
```

上面的例子演示了此處只有一個物件存在。像是我們有一個櫃子與兩把鑰匙，在使用其中一把 (`admin`) 來存取後，我們晚點用另一把 (`user`) 時就可以看到變化。

### 依照參考比較（Comparison by reference）

相等 `==` 和嚴格相等 `===` 運算子對物件來說運作起來都一樣。

**兩個物件只有在它們是同一個物件時才會相等。**

舉個例，若兩個變數參考至同一個物件，它們會是相等的：

```js run
let a = {};
let b = a; // 複製參考

alert( a == b ); // true，兩個變數參考至同一個物件
alert( a === b ); // true
```

而這邊兩個獨立的物件就不相等，就算兩者皆為空也是：

```js run
let a = {};
let b = {}; // 兩個獨立物件

alert( a == b ); // false
```

對於像是 `obj1 > obj2` 的比較或是與原生類型的比較 `obj == 5`，物件會被轉換為原生類型，我們很快會學習到物件轉換是如何運作的。但老實說，這種比較極少會需要，且通常是程式寫錯的結果。

### 常數物件

物件被宣告為 `const` *可以* 被改變。

舉個例：

```js run
const user = {
  name: "John"
};

*!*
user.age = 25; // (*)
*/!*

alert(user.age); // 25
```

看起來 `(*)` 這行會導致錯誤，但沒有，那完全不會有問題。這是因為 `const` 只固定了 `user` 本身的值，而這邊 `user` 始終都儲存了同一份物件的參考。`(*)` 行 *進入* 物件，它沒有重新指定 `user`。

若我們試著設定`user` 給其它東西時，`const` 將會產生錯誤，舉個例：

```js run
const user = {
  name: "John"
};

*!*
// 錯誤（不能重新指定 user）
*/!*
user = {
  name: "Pete"
};
```

...但若我們想建立常數物件屬性怎麼辦？怎麼做才可以讓 `user.age = 25` 產生錯誤。這也是有可能的，我們將會在章節 <info:property-descriptors> 中提到怎麼做。

## 複製與合併，Object.assign

所以，複製某物件變數會多建立一個對相同物件的參考。

但若我們需要複製整個物件呢？怎麼建立獨立的複本，克隆體？

這也是可行的，但稍微有點難度，因為 JavaScript 中沒有內建方法來做到這件事。事實上，很少需要這樣做，依照參考複製在大多時候就很好用了。

但若我們真的需要這麼做，那我們需要建立一個新的物件，並經由迭代現存物件的屬性並在原生類型層面上進行複製，才能複製其整體結構，

像這樣：

```js run
let user = {
  name: "John",
  age: 30
};

*!*
let clone = {}; // 新的空物件

// 來對其複製整個 user 的屬性吧
for (let key in user) {
  clone[key] = user[key];
}
*/!*

// 現在 clone 是個完整的獨立克隆體了
clone.name = "Pete"; // 改變它的資料

alert( user.name ); // 原本的物件內依然是 John
```

我們也可以使用 [Object.assign](mdn:js/Object/assign) 方法來處理。

語法是：

```js
Object.assign(dest, [src1, src2, src3...])
```

- 引數 `dest`，和 `src1, ..., srcN`（需要幾個都可以）皆為物件。
- 它會複製所有 `src1, ..., srcN` 物件的屬性到 `dest` 中。換句話說，從第二個位置開始的所有引數的屬性將會被複製到第一個引數內，然後回傳 `dest`。

舉個例，我們可以使用它來合併多個物件成一個：

```js
let user = { name: "John" };

let permissions1 = { canView: true };
let permissions2 = { canEdit: true };

*!*
// 從 permissions1 和 permissions2 複製所有屬性到 user 中
Object.assign(user, permissions1, permissions2);
*/!*

// 現在 user = { name: "John", canView: true, canEdit: true }
```

若接收的物件（`user`）已經有同樣名稱的屬性，則將會被覆蓋：

```js
let user = { name: "John" };

// 覆蓋 name，加入 isAdmin
Object.assign(user, { name: "Pete", isAdmin: true });

// 現在 user = { name: "Pete", isAdmin: true }
```

我們也可以使用 `Object.assign` 來替換簡易複製之中的迴圈：

```js
let user = {
  name: "John",
  age: 30
};

*!*
let clone = Object.assign({}, user);
*/!*
```

它複製 `user` 內的所有屬性到空物件中並回傳，事實上與迴圈相同，但更簡短。

至此我們只假設 `user` 的所有屬性皆為原生類型，但屬性也可以是其它物件的參考，這樣要怎麼做呢？

像這樣：

```js run
let user = {
  name: "John",
  sizes: {
    height: 182,
    width: 50
  }
};

alert( user.sizes.height ); // 182
```

現在要複製 `clone.sizes = user.sizes` 就有所不足了，因為 `user.sizes` 是一個物件，它將會依照參考來複製，因此 `clone` 和 `user` 將會共享同一個 sizes：

像這樣：

```js run
let user = {
  name: "John",
  sizes: {
    height: 182,
    width: 50
  }
};

let clone = Object.assign({}, user);

alert( user.sizes === clone.sizes ); // true，同一個物件

// user 和 clone 共享 sizes
user.sizes.width++;       // 從某邊改變某個屬性
alert(clone.sizes.width); // 51，將會從另一邊看到結果
```

<<<<<<< HEAD
要修正的話，我們應該使用複製迴圈來檢查每個 `user[key]` 的值，且若是個物件，則將它的架構也一起複製下來，這被稱為 "深層複製（deep cloning）"。
=======
To fix that, we should use the cloning loop that examines each value of `user[key]` and, if it's an object, then replicate its structure as well. That is called a "deep cloning".

There's a standard algorithm for deep cloning that handles the case above and more complex cases, called the [Structured cloning algorithm](https://html.spec.whatwg.org/multipage/structured-data.html#safe-passing-of-structured-data). In order not to reinvent the wheel, we can use a working implementation of it from the JavaScript library [lodash](https://lodash.com), the method is called [_.cloneDeep(obj)](https://lodash.com/docs#cloneDeep).

>>>>>>> 650e7881

已經有標準的演算法可以處理上述或更複雜情境中的深層複製，叫做 [Structured cloning algorithm](http://w3c.github.io/html/infrastructure.html#safe-passing-of-structured-data)。為了不要重新發明輪子，我們可以從 JavsScript 函式庫 [lodash](https://lodash.com) 中使用它的一個可行實作，其方法名為 [_.cloneDeep(obj)](https://lodash.com/docs#cloneDeep)。

## 總結

物件具有些特殊特性的關聯矩陣。

它們儲存屬性（鍵值配對），其中：
- 屬性鍵必須為字串或符號（symbols）（通常為字串）。
- 值可以為任意類型。

要存取屬性，我們可以使用：
- 點號：`obj.property`。
- 方括號 `obj["property"]`。方括號允許鍵由某個變數而來，像是 `obj[varWithKey]`。

額外操作：
- 要刪除屬性：`delete obj.prop`。
- 要確認某個鍵的屬性是否存在：`"key" in obj`。
- 要迭代整個物件：`for (let key in obj)` 迴圈。

物件經由參考被被指定與複製，換句話說，變數儲存的並非 "物件值"，而是值的 "參考"（記憶體位址）。所以複製該變數或將它作為函式引數傳遞都只會複製參考，而非物件。所有經由複製的參考所做的操作（像是 新增/移除 屬性），都會在同一個物件上進行。

要建立一份 "真正的複本"（克隆體），我們可以使用 `Object.assign` 或 [_.cloneDeep(obj)](https://lodash.com/docs#cloneDeep)。

我們這章所學到的都被稱為 "普通物件（plain object）" 或就叫 `物件（Object）`。

JavaScript 中還有更多其它種類的物件：

- `Array` 用來儲存有序的資料群集，
- `Date` 用來儲存日期與時間的資訊，
- `Error` 用來儲存關於錯誤的資訊。
- ...等等。

它們有著自身的特殊特性，我們晚點會讀到。有時候人們說了像是 "矩陣類型" 或 "日期類型"，但正式上這些都沒有自己的類型，而是屬於一個 "物件" 資料類型，且以多種方式對其延伸。

JavaScript 中的物件非常強大，在這裡我們只粗略描述其超巨大主題的外貌。我們將會在教程接下來的部分內，密切使用物件並學習更多關於它們的知識。
<|MERGE_RESOLUTION|>--- conflicted
+++ resolved
@@ -710,16 +710,9 @@
 alert(clone.sizes.width); // 51，將會從另一邊看到結果
 ```
 
-<<<<<<< HEAD
 要修正的話，我們應該使用複製迴圈來檢查每個 `user[key]` 的值，且若是個物件，則將它的架構也一起複製下來，這被稱為 "深層複製（deep cloning）"。
-=======
-To fix that, we should use the cloning loop that examines each value of `user[key]` and, if it's an object, then replicate its structure as well. That is called a "deep cloning".
-
-There's a standard algorithm for deep cloning that handles the case above and more complex cases, called the [Structured cloning algorithm](https://html.spec.whatwg.org/multipage/structured-data.html#safe-passing-of-structured-data). In order not to reinvent the wheel, we can use a working implementation of it from the JavaScript library [lodash](https://lodash.com), the method is called [_.cloneDeep(obj)](https://lodash.com/docs#cloneDeep).
-
->>>>>>> 650e7881
-
-已經有標準的演算法可以處理上述或更複雜情境中的深層複製，叫做 [Structured cloning algorithm](http://w3c.github.io/html/infrastructure.html#safe-passing-of-structured-data)。為了不要重新發明輪子，我們可以從 JavsScript 函式庫 [lodash](https://lodash.com) 中使用它的一個可行實作，其方法名為 [_.cloneDeep(obj)](https://lodash.com/docs#cloneDeep)。
+
+There's a standard algorithm for deep cloning that handles the case above and more complex cases, called the [Structured cloning algorithm](http://w3c.github.io/html/infrastructure.html#safe-passing-of-structured-data). In order not to reinvent the wheel, we can use a working implementation of it from the JavaScript library [lodash](https://lodash.com), the method is called [_.cloneDeep(obj)](https://lodash.com/docs#cloneDeep).
 
 ## 總結
 
