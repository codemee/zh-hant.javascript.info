--- conflicted
+++ resolved
@@ -356,11 +356,7 @@
 }
 ```
 
-<<<<<<< HEAD
-So here JavaScript assumes that we have a code block, that's why there's an error. We have destructuring instead.
-=======
 So here JavaScript assumes that we have a code block, that's why there's an error. We want destructuring instead.
->>>>>>> 650e7881
 
 To show JavaScript that it's not a code block, we can wrap the expression in parentheses `(...)`:
 
