# Proxy and Reflect

A `Proxy` object wraps another object and intercepts operations, like reading/writing properties and others, optionally handling them on its own, or transparently allowing the object to handle them.

Proxies are used in many libraries and some browser frameworks. We'll see many practical applications in this chapter.

The syntax:

```js
let proxy = new Proxy(target, handler)
```

- `target` -- is an object to wrap, can be anything, including functions.
- `handler` -- proxy configuration: an object with "traps", methods that intercept operations. - e.g. `get` trap for reading a property of `target`, `set` trap for writing a property into `target`, and so on.

For operations on `proxy`, if there's a corresponding trap in `handler`, then it runs, and the proxy has a chance to handle it, otherwise the operation is performed on `target`.

As a starting example, let's create a proxy without any traps:

```js run
let target = {};
let proxy = new Proxy(target, {}); // empty handler

proxy.test = 5; // writing to proxy (1)
alert(target.test); // 5, the property appeared in target!

alert(proxy.test); // 5, we can read it from proxy too (2)

for(let key in proxy) alert(key); // test, iteration works (3)
```

As there are no traps, all operations on `proxy` are forwarded to `target`.

1. A writing operation `proxy.test=` sets the value on `target`.
2. A reading operation `proxy.test` returns the value from `target`.
3. Iteration over `proxy` returns values from `target`.

As we can see, without any traps, `proxy` is a transparent wrapper around `target`.

![](proxy.svg)  

`Proxy` is a special "exotic object". It doesn't have own properties. With an empty `handler` it transparently forwards operations to `target`.

To activate more capabilities, let's add traps.

What can we intercept with them?

For most operations on objects, there's a so-called "internal method" in the JavaScript specification that describes how it works at the lowest level. For instance `[[Get]]`, the internal method to read a property, `[[Set]]`, the internal method to write a property, and so on. These methods are only used in the specification, we can't call them directly by name.

<<<<<<< HEAD
Proxy traps intercept invocations of these methods. They are listed in [Proxy specification](https://tc39.es/ecma262/#sec-proxy-object-internal-methods-and-internal-slots) and in the table below.
=======
Proxy traps intercept invocations of these methods. They are listed in the [Proxy specification](https://tc39.es/ecma262/#sec-proxy-object-internal-methods-and-internal-slots) and in the table below.
>>>>>>> 650e7881

For every internal method, there's a trap in this table: the name of the method that we can add to the `handler` parameter of `new Proxy` to intercept the operation:

| Internal Method | Handler Method | Triggers when... |
|-----------------|----------------|-------------|
| `[[Get]]` | `get` | reading a property |
| `[[Set]]` | `set` | writing to a property |
| `[[HasProperty]]` | `has` | `in` operator |
| `[[Delete]]` | `deleteProperty` | `delete` operator |
| `[[Call]]` | `apply` | function call |
| `[[Construct]]` | `construct` | `new` operator |
| `[[GetPrototypeOf]]` | `getPrototypeOf` | [Object.getPrototypeOf](https://developer.mozilla.org/en-US/docs/Web/JavaScript/Reference/Global_Objects/Object/getPrototypeOf) |
| `[[SetPrototypeOf]]` | `setPrototypeOf` | [Object.setPrototypeOf](https://developer.mozilla.org/en-US/docs/Web/JavaScript/Reference/Global_Objects/Object/setPrototypeOf) |
| `[[IsExtensible]]` | `isExtensible` | [Object.isExtensible](https://developer.mozilla.org/en-US/docs/Web/JavaScript/Reference/Global_Objects/Object/isExtensible) |
| `[[PreventExtensions]]` | `preventExtensions` | [Object.preventExtensions](https://developer.mozilla.org/en-US/docs/Web/JavaScript/Reference/Global_Objects/Object/preventExtensions) |
| `[[DefineOwnProperty]]` | `defineProperty` | [Object.defineProperty](https://developer.mozilla.org/en-US/docs/Web/JavaScript/Reference/Global_Objects/Object/defineProperty), [Object.defineProperties](https://developer.mozilla.org/en-US/docs/Web/JavaScript/Reference/Global_Objects/Object/defineProperties) |
| `[[GetOwnProperty]]` | `getOwnPropertyDescriptor` | [Object.getOwnPropertyDescriptor](https://developer.mozilla.org/en-US/docs/Web/JavaScript/Reference/Global_Objects/Object/getOwnPropertyDescriptor), `for..in`, `Object.keys/values/entries` |
| `[[OwnPropertyKeys]]` | `ownKeys` | [Object.getOwnPropertyNames](https://developer.mozilla.org/en-US/docs/Web/JavaScript/Reference/Global_Objects/Object/getOwnPropertyNames), [Object.getOwnPropertySymbols](https://developer.mozilla.org/en-US/docs/Web/JavaScript/Reference/Global_Objects/Object/getOwnPropertySymbols), `for..in`, `Object/keys/values/entries` |

```warn header="Invariants"
JavaScript enforces some invariants -- conditions that must be fulfilled by internal methods and traps.

Most of them are for return values:
- `[[Set]]` must return `true` if the value was written successfully, otherwise `false`.
- `[[Delete]]` must return `true` if the value was deleted successfully, otherwise `false`.
- ...and so on, we'll see more in examples below.

There are some other invariants, like:
- `[[GetPrototypeOf]]`, applied to the proxy object must return the same value as `[[GetPrototypeOf]]` applied to the proxy object's target object. In other words, reading prototype of a proxy must always return the prototype of the target object.

Traps can intercept these operations, but they must follow these rules.

Invariants ensure correct and consistent behavior of language features. The full invariants list is in [the specification](https://tc39.es/ecma262/#sec-proxy-object-internal-methods-and-internal-slots). You probably won't violate them if you're not doing something weird.
```

Let's see how that works in practical examples.

## Default value with "get" trap

The most common traps are for reading/writing properties.

To intercept reading, the `handler` should have a method `get(target, property, receiver)`.

It triggers when a property is read, with following arguments:

- `target` -- is the target object, the one passed as the first argument to `new Proxy`,
- `property` -- property name,
<<<<<<< HEAD
- `receiver` -- if the target property is a getter, then `receiver` is the object that's going to be used as `this` in its call. Usually that's the `proxy` object itself (or an object that inherits from it, if we inherit from proxy). Right now we don't need this argument, will be explained in more details later.
=======
- `receiver` -- if the target property is a getter, then `receiver` is the object that's going to be used as `this` in its call. Usually that's the `proxy` object itself (or an object that inherits from it, if we inherit from proxy). Right now we don't need this argument, so it will be explained in more detail later.
>>>>>>> 650e7881

Let's use `get` to implement default values for an object.

We'll make a numeric array that returns `0` for nonexistent values.

Usually when one tries to get a non-existing array item, they get `undefined`, but we'll wrap a regular array into the proxy that traps reading and returns `0` if there's no such property:

```js run
let numbers = [0, 1, 2];

numbers = new Proxy(numbers, {
  get(target, prop) {
    if (prop in target) {
      return target[prop];
    } else {
      return 0; // default value
    }
  }
});

*!*
alert( numbers[1] ); // 1
alert( numbers[123] ); // 0 (no such item)
*/!*
```

As we can see, it's quite easy to do with a `get` trap.

We can use `Proxy` to implement any logic for "default" values.

Imagine we have a dictionary, with phrases and their translations:

```js run
let dictionary = {
  'Hello': 'Hola',
  'Bye': 'Adiós'
};

alert( dictionary['Hello'] ); // Hola
alert( dictionary['Welcome'] ); // undefined
```

Right now, if there's no phrase, reading from `dictionary` returns `undefined`. But in practice, leaving a phrase untranslated is usually better than `undefined`. So let's make it return an untranslated phrase in that case instead of `undefined`.

To achieve that, we'll wrap `dictionary` in a proxy that intercepts reading operations:

```js run
let dictionary = {
  'Hello': 'Hola',
  'Bye': 'Adiós'
};

dictionary = new Proxy(dictionary, {
*!*
  get(target, phrase) { // intercept reading a property from dictionary
*/!*
    if (phrase in target) { // if we have it in the dictionary
      return target[phrase]; // return the translation
    } else {
      // otherwise, return the non-translated phrase
      return phrase;
    }
  }
});

// Look up arbitrary phrases in the dictionary!
// At worst, they're not translated.
alert( dictionary['Hello'] ); // Hola
*!*
alert( dictionary['Welcome to Proxy']); // Welcome to Proxy (no translation)
*/!*
```

````smart
Please note how the proxy overwrites the variable:

```js
dictionary = new Proxy(dictionary, ...);
```

The proxy should totally replace the target object everywhere. No one should ever reference the target object after it got proxied. Otherwise it's easy to mess up.
````

## Validation with "set" trap

Let's say we want an array exclusively for numbers. If a value of another type is added, there should be an error.

The `set` trap triggers when a property is written.

`set(target, property, value, receiver)`:

- `target` -- is the target object, the one passed as the first argument to `new Proxy`,
- `property` -- property name,
- `value` -- property value,
- `receiver` -- similar to `get` trap, matters only for setter properties.

The `set` trap should return `true` if setting is successful, and `false` otherwise (triggers `TypeError`).

Let's use it to validate new values:

```js run
let numbers = [];

numbers = new Proxy(numbers, { // (*)
*!*
  set(target, prop, val) { // to intercept property writing
*/!*
    if (typeof val == 'number') {
      target[prop] = val;
      return true;
    } else {
      return false;
    }
  }
});

numbers.push(1); // added successfully
numbers.push(2); // added successfully
alert("Length is: " + numbers.length); // 2

*!*
numbers.push("test"); // TypeError ('set' on proxy returned false)
*/!*

alert("This line is never reached (error in the line above)");
```

Please note: the built-in functionality of arrays is still working! Values are added by `push`. The `length` property auto-increases when values are added. Our proxy doesn't break anything.

We don't have to override value-adding array methods like `push` and `unshift`, and so on, to add checks in there, because internally they use the `[[Set]]` operation that's intercepted by the proxy.

So the code is clean and concise.

```warn header="Don't forget to return `true`"
As said above, there are invariants to be held.

For `set`, it must return `true` for a successful write.

If we forget to do it or return any falsy value, the operation triggers `TypeError`.
```

## Iteration with "ownKeys" and "getOwnPropertyDescriptor"

`Object.keys`, `for..in` loop and most other methods that iterate over object properties use `[[OwnPropertyKeys]]` internal method (intercepted by `ownKeys` trap) to get a list of properties.

Such methods differ in details:
- `Object.getOwnPropertyNames(obj)` returns non-symbol keys.
- `Object.getOwnPropertySymbols(obj)` returns symbol keys.
- `Object.keys/values()` returns non-symbol keys/values with `enumerable` flag (property flags were explained in the chapter <info:property-descriptors>).
- `for..in` loops over non-symbol keys with `enumerable` flag, and also prototype keys.

...But all of them start with that list.

In the example below we use `ownKeys` trap to make `for..in` loop over `user`, and also `Object.keys` and `Object.values`, to skip properties starting with an underscore `_`:

```js run
let user = {
  name: "John",
  age: 30,
  _password: "***"
};

user = new Proxy(user, {
*!*
  ownKeys(target) {
*/!*
    return Object.keys(target).filter(key => !key.startsWith('_'));
  }
});

// "ownKeys" filters out _password
for(let key in user) alert(key); // name, then: age

// same effect on these methods:
alert( Object.keys(user) ); // name,age
alert( Object.values(user) ); // John,30
```

So far, it works.

Although, if we return a key that doesn't exist in the object, `Object.keys` won't list it:

```js run
let user = { };

user = new Proxy(user, {
*!*
  ownKeys(target) {
*/!*
    return ['a', 'b', 'c'];
  }
});

alert( Object.keys(user) ); // <empty>
```

Why? The reason is simple: `Object.keys` returns only properties with the `enumerable` flag. To check for it, it calls the internal method `[[GetOwnProperty]]` for every property to get [its descriptor](info:property-descriptors). And here, as there's no property, its descriptor is empty, no `enumerable` flag, so it's skipped.

For `Object.keys` to return a property, we need it to either exist in the object, with the `enumerable` flag, or we can intercept calls to `[[GetOwnProperty]]` (the trap `getOwnPropertyDescriptor` does it), and return a descriptor with `enumerable: true`.

Here's an example of that:

```js run
let user = { };

user = new Proxy(user, {
  ownKeys(target) { // called once to get a list of properties
    return ['a', 'b', 'c'];
  },

  getOwnPropertyDescriptor(target, prop) { // called for every property
    return {
      enumerable: true,
      configurable: true
      /* ...other flags, probable "value:..."" */
    };
  }

});

alert( Object.keys(user) ); // a, b, c
```

Let's note once again: we only need to intercept `[[GetOwnProperty]]` if the property is absent in the object.

## Protected properties with "deleteProperty" and other traps

There's a widespread convention that properties and methods prefixed by an underscore `_` are internal. They shouldn't be accessed from outside the object.

Technically that's possible though:

```js run
let user = {
  name: "John",
  _password: "secret"
};

alert(user._password); // secret  
```

Let's use proxies to prevent any access to properties starting with `_`.

We'll need the traps:
- `get` to throw an error when reading such property,
- `set` to throw an error when writing,
- `deleteProperty` to throw an error when deleting,
- `ownKeys` to exclude properties starting with `_` from `for..in` and methods like `Object.keys`.

Here's the code:

```js run
let user = {
  name: "John",
  _password: "***"
};

user = new Proxy(user, {
*!*
  get(target, prop) {
*/!*
    if (prop.startsWith('_')) {
      throw new Error("Access denied");
    }
    let value = target[prop];
    return (typeof value === 'function') ? value.bind(target) : value; // (*)
  },
*!*
  set(target, prop, val) { // to intercept property writing
*/!*
    if (prop.startsWith('_')) {
      throw new Error("Access denied");
    } else {
      target[prop] = val;
      return true;
    }
  },
*!*
  deleteProperty(target, prop) { // to intercept property deletion
*/!*  
    if (prop.startsWith('_')) {
      throw new Error("Access denied");
    } else {
      delete target[prop];
      return true;
    }
  },
*!*
  ownKeys(target) { // to intercept property list
*/!*
    return Object.keys(target).filter(key => !key.startsWith('_'));
  }
});

// "get" doesn't allow to read _password
try {
  alert(user._password); // Error: Access denied
} catch(e) { alert(e.message); }

// "set" doesn't allow to write _password
try {
  user._password = "test"; // Error: Access denied
} catch(e) { alert(e.message); }

// "deleteProperty" doesn't allow to delete _password
try {
  delete user._password; // Error: Access denied
} catch(e) { alert(e.message); }

// "ownKeys" filters out _password
for(let key in user) alert(key); // name
```

Please note the important detail in the `get` trap, in the line `(*)`:

```js
get(target, prop) {
  // ...
  let value = target[prop];
*!*
  return (typeof value === 'function') ? value.bind(target) : value; // (*)
*/!*
}
```

Why do we need a function to call `value.bind(target)`?

The reason is that object methods, such as `user.checkPassword()`, must be able to access `_password`:

```js
user = {
  // ...
  checkPassword(value) {
    // object method must be able to read _password
    return value === this._password;
  }
}
```


A call to `user.checkPassword()` call gets proxied `user` as `this` (the object before dot becomes `this`), so when it tries to access `this._password`, the `get` trap activates (it triggers on any property read) and throws an error.

So we bind the context of object methods to the original object, `target`, in the line `(*)`. Then their future calls will use `target` as `this`, without any traps.

That solution usually works, but isn't ideal, as a method may pass the unproxied object somewhere else, and then we'll get messed up: where's the original object, and where's the proxied one?

Besides, an object may be proxied multiple times (multiple proxies may add different "tweaks" to the object), and if we pass an unwrapped object to a method, there may be unexpected consequences.

So, such a proxy shouldn't be used everywhere.

```smart header="Private properties of a class"
Modern JavaScript engines natively support private properties in classes, prefixed with `#`. They are described in the chapter <info:private-protected-properties-methods>. No proxies required.

Such properties have their own issues though. In particular, they are not inherited.
```

## "In range" with "has" trap

Let's see more examples.

We have a range object:

```js
let range = {
  start: 1,
  end: 10
};
```

We'd like to use the `in` operator to check that a number is in `range`.

The `has` trap intercepts `in` calls.

`has(target, property)`

- `target` -- is the target object, passed as the first argument to `new Proxy`,
- `property` -- property name

Here's the demo:

```js run
let range = {
  start: 1,
  end: 10
};

range = new Proxy(range, {
*!*
  has(target, prop) {
*/!*
    return prop >= target.start && prop <= target.end
  }
});

*!*
alert(5 in range); // true
alert(50 in range); // false
*/!*
```

Nice syntactic sugar, isn't it? And very simple to implement.

## Wrapping functions: "apply" [#proxy-apply]

We can wrap a proxy around a function as well.

The `apply(target, thisArg, args)` trap handles calling a proxy as function:

- `target` is the target object (function is an object in JavaScript),
- `thisArg` is the value of `this`.
- `args` is a list of arguments.

For example, let's recall `delay(f, ms)` decorator, that we did in the chapter <info:call-apply-decorators>.

In that chapter we did it without proxies. A call to `delay(f, ms)` returned a function that forwards all calls to `f` after `ms` milliseconds.

Here's the previous, function-based implementation:

```js run
function delay(f, ms) {
  // return a wrapper that passes the call to f after the timeout
  return function() { // (*)
    setTimeout(() => f.apply(this, arguments), ms);
  };
}

function sayHi(user) {
  alert(`Hello, ${user}!`);
}

// after this wrapping, calls to sayHi will be delayed for 3 seconds
sayHi = delay(sayHi, 3000);

sayHi("John"); // Hello, John! (after 3 seconds)
```

As we've seen already, that mostly works. The wrapper function `(*)` performs the call after the timeout.

But a wrapper function does not forward property read/write operations or anything else. After the wrapping, the access is lost to properties of the original functions, such as `name`, `length` and others:

```js run
function delay(f, ms) {
  return function() {
    setTimeout(() => f.apply(this, arguments), ms);
  };
}

function sayHi(user) {
  alert(`Hello, ${user}!`);
}

*!*
alert(sayHi.length); // 1 (function length is the arguments count in its declaration)
*/!*

sayHi = delay(sayHi, 3000);

*!*
alert(sayHi.length); // 0 (in the wrapper declaration, there are zero arguments)
*/!*
```

`Proxy` is much more powerful, as it forwards everything to the target object.

Let's use `Proxy` instead of a wrapping function:

```js run
function delay(f, ms) {
  return new Proxy(f, {
    apply(target, thisArg, args) {
      setTimeout(() => target.apply(thisArg, args), ms);
    }
  });
}

function sayHi(user) {
  alert(`Hello, ${user}!`);
}

sayHi = delay(sayHi, 3000);

*!*
alert(sayHi.length); // 1 (*) proxy forwards "get length" operation to the target
*/!*

sayHi("John"); // Hello, John! (after 3 seconds)
```

The result is the same, but now not only calls, but all operations on the proxy are forwarded to the original function. So `sayHi.length` is returned correctly after the wrapping in the line `(*)`.

We've got a "richer" wrapper.

Other traps exist: the full list is in the beginning of this chapter. Their usage pattern is similar to the above.

## Reflect

`Reflect` is a built-in object that simplifies creation of `Proxy`.

It was said previously that internal methods, such as `[[Get]]`, `[[Set]]` and others are specifiction only, they can't be called directly.

The `Reflect` object makes that somewhat possible. Its methods are minimal wrappers around the internal methods.

Here are examples of operations and `Reflect` calls that do the same:

| Operation |  `Reflect` call | Internal method |
|-----------------|----------------|-------------|
| `obj[prop]` | `Reflect.get(obj, prop)` | `[[Get]]` |
| `obj[prop] = value` | `Reflect.set(obj, prop, value)` | `[[Set]]` |
| `delete obj[prop]` | `Reflect.deleteProperty(obj, prop)` | `[[HasProperty]]` |
| `new F(value)` | `Reflect.construct(F, value)` | `[[Construct]]` |
| ... | ... | ... |

For example:

```js run
let user = {};

Reflect.set(user, 'name', 'John');

alert(user.name); // John
```

In particular, `Reflect` allows us to call operators (`new`, `delete`...) as functions (`Reflect.construct`, `Reflect.deleteProperty`, ...). That's an interesting capability, but here another thing is important.

**For every internal method, trappable by `Proxy`, there's a corresponding method in `Reflect`, with the same name and arguments as `Proxy` trap.**

So we can use `Reflect` to forward an operation to the original object.

In this example, both traps `get` and `set` transparently (as if they didn't exist) forward reading/writing operations to the object, showing a message:

```js run
let user = {
  name: "John",
};

user = new Proxy(user, {
  get(target, prop, receiver) {
    alert(`GET ${prop}`);
*!*
    return Reflect.get(target, prop, receiver); // (1)
*/!*
  },
  set(target, prop, val, receiver) {
    alert(`SET ${prop}=${val}`);
*!*
    return Reflect.set(target, prop, val, receiver); // (2)
*/!*
  }
});

let name = user.name; // shows "GET name"
user.name = "Pete"; // shows "SET name=Pete"
```

Here:

- `Reflect.get` reads an object property.
- `Reflect.set` writes an object property and returns `true` if successful, `false` otherwise.

That is, everything's simple: if a trap wants to forward the call to the object, it's enough to call `Reflect.<method>` with the same arguments.

In most cases we can do the same without `Reflect`, for instance, reading a property `Reflect.get(target, prop, receiver)` can be replaced by `target[prop]`. There are important nuances though.

### Proxying a getter

Let's see an example that demonstrates why `Reflect.get` is better. And we'll also see why `get/set` have the fourth argument `receiver`, that we didn't use before.

We have an object `user` with `_name` property and a getter for it.

Here's a proxy around it:

```js run
let user = {
  _name: "Guest",
  get name() {
    return this._name;
  }
};

*!*
let userProxy = new Proxy(user, {
  get(target, prop, receiver) {
    return target[prop];
  }
});
*/!*

alert(userProxy.name); // Guest
```

The `get` trap is "transparent" here, it returns the original property, and doesn't do anything else. That's enough for our example.

Everything seems to be all right. But let's make the example a little bit more complex.

After inheriting another object `admin` from `user`, we can observe the incorrect behavior:

```js run
let user = {
  _name: "Guest",
  get name() {
    return this._name;
  }
};

let userProxy = new Proxy(user, {
  get(target, prop, receiver) {
    return target[prop]; // (*) target = user
  }
});

*!*
let admin = {
  __proto__: userProxy,
  _name: "Admin"
};

// Expected: Admin
alert(admin.name); // outputs: Guest (?!?)
*/!*
```

Reading `admin.name` should return `"Admin"`, not `"Guest"`!

What's the matter? Maybe we did something wrong with the inheritance?

But if we remove the proxy, then everything will work as expected.

The problem is actually in the proxy, in the line `(*)`.

1. When we read `admin.name`, as `admin` object doesn't have such own property, the search goes to its prototype.
2. The prototype is `userProxy`.
3. When reading `name` property from the proxy, its `get` trap triggers and returns it from the original object as `target[prop]` in the line `(*)`.

    A call to `target[prop]`, when `prop` is a getter, runs its code in the context `this=target`. So the result is `this._name` from the original object `target`, that is: from `user`.

To fix such situations, we need `receiver`, the third argument of `get` trap. It keeps the correct `this` to be passed to a getter. In our case that's `admin`.

How to pass the context for a getter? For a regular function we could use `call/apply`, but that's a getter, it's not "called", just accessed.

`Reflect.get` can do that. Everything will work right if we use it.

Here's the corrected variant:

```js run
let user = {
  _name: "Guest",
  get name() {
    return this._name;
  }
};

let userProxy = new Proxy(user, {
  get(target, prop, receiver) { // receiver = admin
*!*
    return Reflect.get(target, prop, receiver); // (*)
*/!*
  }
});


let admin = {
  __proto__: userProxy,
  _name: "Admin"
};

*!*
alert(admin.name); // Admin
*/!*
```

Now `receiver` that keeps a reference to the correct `this` (that is `admin`), is passed to the getter using `Reflect.get` in the line `(*)`.

We can rewrite the trap even shorter:

```js
get(target, prop, receiver) {
  return Reflect.get(*!*...arguments*/!*);
}
```


`Reflect` calls are named exactly the same way as traps and accept the same arguments. They were specifically designed this way.

So, `return Reflect...` provides a safe no-brainer to forward the operation and make sure we don't forget anything related to that.

## Proxy limitations

Proxies provide a unique way to alter or tweak the behavior of the existing objects at the lowest level. Still, it's not perfect. There are limitations.

### Built-in objects: Internal slots

Many built-in objects, for example `Map`, `Set`, `Date`, `Promise` and others make use of so-called "internal slots".

These are like properties, but reserved for internal, specification-only purposes. For instance, `Map` stores items in the internal slot `[[MapData]]`. Built-in methods access them directly, not via `[[Get]]/[[Set]]` internal methods. So `Proxy` can't intercept that.

Why care? They're internal anyway!

Well, here's the issue. After a built-in object like that gets proxied, the proxy doesn't have these internal slots, so built-in methods will fail.

For example:

```js run
let map = new Map();

let proxy = new Proxy(map, {});

*!*
proxy.set('test', 1); // Error
*/!*
```

Internally, a `Map` stores all data in its `[[MapData]]` internal slot. The proxy doesn't have such a slot. The [built-in method `Map.prototype.set`](https://tc39.es/ecma262/#sec-map.prototype.set) method tries to access the internal property `this.[[MapData]]`, but because `this=proxy`, can't find it in `proxy` and just fails.

Fortunately, there's a way to fix it:

```js run
let map = new Map();

let proxy = new Proxy(map, {
  get(target, prop, receiver) {
    let value = Reflect.get(...arguments);
*!*
    return typeof value == 'function' ? value.bind(target) : value;
*/!*
  }
});

proxy.set('test', 1);
alert(proxy.get('test')); // 1 (works!)
```

Now it works fine, because `get` trap binds function properties, such as `map.set`, to the target object (`map`) itself.

Unlike the previous example, the value of `this` inside `proxy.set(...)` will be not `proxy`, but the original `map`. So when the internal implementation of `set` tries to access `this.[[MapData]]` internal slot, it succeeds.

```smart header="`Array` has no internal slots"
A notable exception: built-in `Array` doesn't use internal slots. That's for historical reasons, as it appeared so long ago.

So there's no such problem when proxying an array.
```

### Private fields

The similar thing happens with private class fields.

For example, `getName()` method accesses the private `#name` property and breaks after proxying:

```js run
class User {
  #name = "Guest";

  getName() {
    return this.#name;
  }
}

let user = new User();

user = new Proxy(user, {});

*!*
alert(user.getName()); // Error
*/!*
```

The reason is that private fields are implemented using internal slots. JavaScript does not use `[[Get]]/[[Set]]` when accessing them.

In the call `getName()` the value of `this` is the proxied `user`, and it doesn't have the slot with private fields.

Once again, the solution with binding the method makes it work:

```js run
class User {
  #name = "Guest";

  getName() {
    return this.#name;
  }
}

let user = new User();

user = new Proxy(user, {
  get(target, prop, receiver) {
    let value = Reflect.get(...arguments);
    return typeof value == 'function' ? value.bind(target) : value;
  }
});

alert(user.getName()); // Guest
```

That said, the solution has drawbacks, as explained previously: it exposes the original object to the method, potentially allowing it to be passed further and breaking other proxied functionality.

### Proxy != target

The proxy and the original object are different objects. That's natural, right?

So if we use the original object as a key, and then proxy it, then the proxy can't be found:

```js run
let allUsers = new Set();

class User {
  constructor(name) {
    this.name = name;
    allUsers.add(this);
  }
}

let user = new User("John");

alert(allUsers.has(user)); // true

user = new Proxy(user, {});

*!*
alert(allUsers.has(user)); // false
*/!*
```

As we can see, after proxying we can't find `user` in the set `allUsers`, because the proxy is a different object.

```warn header="Proxies can't intercept a strict equality test `===`"
Proxies can intercept many operators, such as `new` (with `construct`), `in` (with `has`), `delete` (with `deleteProperty`) and so on.

But there's no way to intercept a strict equality test for objects. An object is strictly equal to itself only, and no other value.

So all operations and built-in classes that compare objects for equality will differentiate between the object and the proxy. No transparent replacement here.
```

## Revocable proxies

A *revocable* proxy is a proxy that can be disabled.

Let's say we have a resource, and would like to close access to it any moment.

What we can do is to wrap it into a revocable proxy, without any traps. Such a proxy will forward operations to object, and we can disable it at any moment.

The syntax is:

```js
let {proxy, revoke} = Proxy.revocable(target, handler)
```

The call returns an object with the `proxy` and `revoke` function to disable it.

Here's an example:

```js run
let object = {
  data: "Valuable data"
};

let {proxy, revoke} = Proxy.revocable(object, {});

// pass the proxy somewhere instead of object...
alert(proxy.data); // Valuable data

// later in our code
revoke();

// the proxy isn't working any more (revoked)
alert(proxy.data); // Error
```

A call to `revoke()` removes all internal references to the target object from the proxy, so they are no more connected. The target object can be garbage-collected after that.

We can also store `revoke` in a `WeakMap`, to be able to easily find it by a proxy object:

```js run
*!*
let revokes = new WeakMap();
*/!*

let object = {
  data: "Valuable data"
};

let {proxy, revoke} = Proxy.revocable(object, {});

revokes.set(proxy, revoke);

// ..later in our code..
revoke = revokes.get(proxy);
revoke();

alert(proxy.data); // Error (revoked)
```

The benefit of such an approach is that we don't have to carry `revoke` around. We can get it from the map by `proxy` when needed.

We use `WeakMap` instead of `Map` here because it won't block garbage collection. If a proxy object becomes "unreachable" (e.g. no variable references it any more), `WeakMap` allows it to be wiped from memory together with its `revoke` that we won't need any more.

## References

- Specification: [Proxy](https://tc39.es/ecma262/#sec-proxy-object-internal-methods-and-internal-slots).
- MDN: [Proxy](https://developer.mozilla.org/en-US/docs/Web/JavaScript/Reference/Global_Objects/Proxy).

## Summary

`Proxy` is a wrapper around an object, that forwards operations on it to the object, optionally trapping some of them.

It can wrap any kind of object, including classes and functions.

The syntax is:

```js
let proxy = new Proxy(target, {
  /* traps */
});
```

...Then we should use `proxy` everywhere instead of `target`. A proxy doesn't have its own properties or methods. It traps an operation if the trap is provided, otherwise forwards it to `target` object.

We can trap:
- Reading (`get`), writing (`set`), deleting (`deleteProperty`) a property (even a non-existing one).
- Calling a function (`apply` trap).
- The `new` operator (`construct` trap).
- Many other operations (the full list is at the beginning of the article and in the [docs](https://developer.mozilla.org/en-US/docs/Web/JavaScript/Reference/Global_Objects/Proxy)).

That allows us to create "virtual" properties and methods, implement default values, observable objects, function decorators and so much more.

We can also wrap an object multiple times in different proxies, decorating it with various aspects of functionality.

The [Reflect](https://developer.mozilla.org/en-US/docs/Web/JavaScript/Reference/Global_Objects/Reflect) API is designed to complement [Proxy](https://developer.mozilla.org/en-US/docs/Web/JavaScript/Reference/Global_Objects/Proxy). For any `Proxy` trap, there's a `Reflect` call with same arguments. We should use those to forward calls to target objects.

Proxies have some limitations:

- Built-in objects have "internal slots", access to those can't be proxied. See the workaround above.
- The same holds true for private class fields, as they are internally implemented using slots. So proxied method calls must have the target object as `this` to access them.
- Object equality tests `===` can't be intercepted.
- Performance: benchmarks depend on an engine, but generally accessing a property using a simplest proxy takes a few times longer. In practice that only matters for some "bottleneck" objects though.<|MERGE_RESOLUTION|>--- conflicted
+++ resolved
@@ -47,11 +47,7 @@
 
 For most operations on objects, there's a so-called "internal method" in the JavaScript specification that describes how it works at the lowest level. For instance `[[Get]]`, the internal method to read a property, `[[Set]]`, the internal method to write a property, and so on. These methods are only used in the specification, we can't call them directly by name.
 
-<<<<<<< HEAD
-Proxy traps intercept invocations of these methods. They are listed in [Proxy specification](https://tc39.es/ecma262/#sec-proxy-object-internal-methods-and-internal-slots) and in the table below.
-=======
 Proxy traps intercept invocations of these methods. They are listed in the [Proxy specification](https://tc39.es/ecma262/#sec-proxy-object-internal-methods-and-internal-slots) and in the table below.
->>>>>>> 650e7881
 
 For every internal method, there's a trap in this table: the name of the method that we can add to the `handler` parameter of `new Proxy` to intercept the operation:
 
@@ -99,11 +95,7 @@
 
 - `target` -- is the target object, the one passed as the first argument to `new Proxy`,
 - `property` -- property name,
-<<<<<<< HEAD
-- `receiver` -- if the target property is a getter, then `receiver` is the object that's going to be used as `this` in its call. Usually that's the `proxy` object itself (or an object that inherits from it, if we inherit from proxy). Right now we don't need this argument, will be explained in more details later.
-=======
 - `receiver` -- if the target property is a getter, then `receiver` is the object that's going to be used as `this` in its call. Usually that's the `proxy` object itself (or an object that inherits from it, if we inherit from proxy). Right now we don't need this argument, so it will be explained in more detail later.
->>>>>>> 650e7881
 
 Let's use `get` to implement default values for an object.
 
