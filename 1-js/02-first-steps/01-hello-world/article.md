# Hello, world!

這部份的教程是關於 JavaScript 的核心，討論的是這個語言自身。

話雖如此，我們還是需要一個執行環境來運行我們的腳本（scripts）。由於本書是線上教學，瀏覽器做為執行環境看起來是一個好選擇。我們會盡可能地減少僅限於瀏覽器的指令（像是 `alert`），讓你在其他環境（像是 Node.js）運行時，不必多花心力在這些指令上面。有關於 JavaScript 在瀏覽器中運行的細節會在[之後的章節](/ui)介紹。

首先，讓我們看看如何在一個網頁中添加腳本。在伺服器端（像是 Node.js），你可以用 `"node my.js"` 來運行你的指令。


## "script" 標籤

JavaScript 程式可以使用 `<script>` 標籤插入到 HTML 文件的任何地方。

舉例來說：

```html run height=100
<!DOCTYPE HTML>
<html>

<body>

  <p>Before the script...</p>

*!*
  <script>
    alert( 'Hello, world!' );
  </script>
*/!*

  <p>...After the script.</p>

</body>

</html>
```

```online
你可以透過點擊上面方框右上角的 "播放" 按鈕來執行這個範例。
```

當瀏覽器遇到了 `<script>` 標籤，這個標籤中所包含的 JavaScript 程式碼會被自動執行。


## 現代化標記

`<script>` 標籤尚有一些不常用的屬性，你可以在陳年的程式碼中見到它們：

`type` 屬性：<code>&lt;script <u>type</u>=...&gt;</code>
: 在舊的 HTML4 標準中，`<script>` 標籤中的 `type` 屬性是必填的，通常它的值會是 `type="text/javascript"`，目前這個屬性已經不是必填了。而且在現今的 HTML 標準中，這個屬性的內在含義已經完全不同，現在這個屬性可以被用於 JavaScript 模組（modules），這是一個進階的主題，我們會在另外的章節詳細介紹。

`language` 屬性：<code>&lt;script <u>language</u>=...&gt;</code>
: 這個屬性是為了表示此腳本所用的語言。在 JavaScript 如今已經變成了預設語言的情況下，這個屬性已沒有意義且不再使用了。

腳本前後的註解
: 在真的很古早的書籍和指南中，你或許可以在 `<script>` 標籤內看到註解（comments），像是：

    ```html no-beautify
    <script type="text/javascript"><!--
        ...
    //--></script>
    ```

<<<<<<< HEAD
    此用法在現代的 JavaScript 已不復見。這些註解是為了替不支援 `<script>` 標籤的瀏覽器隱藏 JavaScript 程式碼。而由於近 15 年來的瀏覽器都支援 JavaScript，你可以用這種註解來分辨真正過時的程式碼。
=======
    This trick isn't used in modern JavaScript. These comments hide JavaScript code from old browsers that didn't know how to process the `<script>` tag. Since browsers released in the last 15 years don't have this issue, this kind of comment can help you identify really old code.
>>>>>>> 650e7881


## 外部腳本

如果我們有大量的 JavaScript 程式碼，我們可以將它們放在一個單獨的檔案中。

腳本檔案可以通過 `src` 屬性添加到 HTML 檔案中：

```html
<script src="/path/to/script.js"></script>
```

這邊的 `/path/to/script.js` 代表從網站根目錄開始，腳本檔案的絕對路徑，我們也可以提供相對於當前頁面的相對路徑。舉例來說，`src="script.js"` 指的是目前資料夾中的一個 `"script.js"` 檔案。

我們也可以提供完整的 URL，例如：

```html
<script src="https://cdnjs.cloudflare.com/ajax/libs/lodash.js/3.2.0/lodash.js"></script>
```

如果要添加多個腳本，請使用多個標籤：

```html
<script src="/js/script1.js"></script>
<script src="/js/script2.js"></script>
…
```

```smart
一般來說，只有簡單的腳本適合直接寫在 HTML 中。比較複雜的腳本請放在獨立的檔案。 

使用獨立的檔案的好處是，瀏覽器會下載它且將之存入 [快取（cache）](https://en.wikipedia.org/wiki/Web_cache)。

而當其他頁面需要使用同一份腳本時，就會省略下載而從快取中拿取，這個腳本實際上只被下載了一次。

這可以減少流量而使頁面讀取變快。
```

````warn header="如果 `src` 屬性被設置了，`script` 標籤中的內容將會被忽略"
`<script>` 標籤不能同時含有 `src` 屬性以及包在其中的程式碼。

這樣寫不會有作用：

```html
<script *!*src*/!*="file.js">
  alert(1); // 因為 src 被設置了，此段內容將會被忽略
</script>
```

我們只能在二者中擇一，選擇引用外部資源像是 `<script src="…">` ，或是直接編寫程式碼在 `<script>` 中。

如果要讓上方的範例可以正常運行，請分開寫成兩段：

```html
<script src="file.js"></script>
<script>
  alert(1);
</script>
```
````


## 總結

- 使用 `<script>` 標籤在頁面上添加 JavaScript 程式碼。
- 不再需要 `type` 及 `language` 屬性了。
- 使用 `<script src="path/to/script.js"></script>` 來引入外部腳本。

對於瀏覽器和腳本在頁面上的交互作用還有很多等著我們學習。但請記得，此部份的教程還是關注在 JavaScript 語言本身，我們暫時先不岔題到各個瀏覽器的實作。我們的確是用瀏覽器當做一種 JavaScript 的執行環境，只是因為在線上閱讀時更方便使用，但它只是多種環境的其中一種。<|MERGE_RESOLUTION|>--- conflicted
+++ resolved
@@ -60,12 +60,7 @@
     //--></script>
     ```
 
-<<<<<<< HEAD
-    此用法在現代的 JavaScript 已不復見。這些註解是為了替不支援 `<script>` 標籤的瀏覽器隱藏 JavaScript 程式碼。而由於近 15 年來的瀏覽器都支援 JavaScript，你可以用這種註解來分辨真正過時的程式碼。
-=======
-    This trick isn't used in modern JavaScript. These comments hide JavaScript code from old browsers that didn't know how to process the `<script>` tag. Since browsers released in the last 15 years don't have this issue, this kind of comment can help you identify really old code.
->>>>>>> 650e7881
-
+    此用法在現代的 JavaScript 已不復見。這些註解是為了替不支援 `<script>` 標籤的瀏覽器隱藏 JavaScript 程式碼。而由於近 15 年來的瀏覽器都不會有這個問題，這種註解反倒可以幫你分辨真正過時的程式碼。
 
 ## 外部腳本
 
