--- conflicted
+++ resolved
@@ -12,11 +12,7 @@
 
 在 JavaScript 中建立一個變數要使用 `let` 關鍵字。
 
-<<<<<<< HEAD
 底下的述語建立（或者說：*宣告*）了一個名為 "message" 的變數：
-=======
-The statement below creates (in other words: *declares*) a variable with the name "message":
->>>>>>> 650e7881
 
 ```js
 let message;
@@ -240,11 +236,7 @@
 const myBirthday = '18.04.1982';
 ```
 
-<<<<<<< HEAD
-使用 `const` 宣告的變數稱為 "常數"，且不可再更動，嘗試去改變它會產生錯誤：
-=======
-Variables declared using `const` are called "constants". They cannot be reassigned. An attempt to do so would cause an error:
->>>>>>> 650e7881
+使用 `const` 宣告的變數稱為 "常數"，它們不可再被重新指定，嘗試去指定的話會產生錯誤：
 
 ```js run
 const myBirthday = '18.04.1982';
@@ -296,11 +288,7 @@
 
 說到變數，還有一件很重要的事。
 
-<<<<<<< HEAD
 一個變數名稱應該要有著清楚且明確的含義，用以描述儲存在內的資料。
-=======
-A variable name should have a clean, obvious meaning, describing the data that it stores.
->>>>>>> 650e7881
 
 變數名稱是學習寫程式的過程中，最重要且困難的技巧之一。一眼掃過變數名稱就可以區分出程式碼是新手還是有經驗的老手寫的。
 
